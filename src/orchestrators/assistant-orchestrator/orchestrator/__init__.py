<<<<<<< HEAD
__version__ = "0.2.6.dev0"
=======
__version__ = "0.2.2.dev10"
>>>>>>> bcf5e158
<|MERGE_RESOLUTION|>--- conflicted
+++ resolved
@@ -1,5 +1 @@
-<<<<<<< HEAD
-__version__ = "0.2.6.dev0"
-=======
-__version__ = "0.2.2.dev10"
->>>>>>> bcf5e158
+__version__ = "0.2.2.dev10"