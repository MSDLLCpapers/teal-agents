from abc import ABC, abstractmethod
from collections.abc import AsyncIterable

import requests
import websockets
from opentelemetry.propagate import inject
from pydantic import BaseModel, ConfigDict
from ska_utils import strtobool

from model import Conversation


class MultiModalItem(BaseModel):
    content_type: str
    content: str


class ChatHistoryMultiModalItem(BaseModel):
    role: str
    items: list[MultiModalItem]


class ChatHistoryItem(BaseModel):
    role: str
    content: str


class AgentInput(BaseModel):
    chat_history: list[ChatHistoryItem | ChatHistoryMultiModalItem]
    user_context: dict[str, str]


def _conversation_to_agent_input(
    conv: Conversation, image_data: list[str] | str | None
) -> AgentInput:
    chat_history: list[ChatHistoryItem | ChatHistoryMultiModalItem] = []
    for idx, item in enumerate(conv.history):
        if image_data:
            if "data:image" in image_data or "string" not in image_data:
                if idx == len(conv.history) - 1:
                    image_items = []
                    # Handle both string and list of strings for image_data
                    if isinstance(image_data, list):
                        for img in image_data:
                            image_items.append(MultiModalItem(content_type="image", content=img))
                    else:
                        image_items.append(MultiModalItem(content_type="image", content=image_data))
                    chat_history.append(
                        ChatHistoryMultiModalItem(
                            role="user",
                            items=[MultiModalItem(content_type="text", content=item.content)]
                            + image_items,
                        )
                    )
            else:
                chat_history.append(
                    ChatHistoryMultiModalItem(
                        role="user",
                        items=[MultiModalItem(content_type="text", content=item.content)],
                    )
                )

        elif hasattr(item, "recipient"):
            # Create a ChatHistoryItem for user messages (simple format)
            chat_history.append(ChatHistoryItem(role="user", content=item.content))
        elif hasattr(item, "sender"):
            # Create a ChatHistoryItem for assistant messages (simple format)
            chat_history.append(ChatHistoryItem(role="assistant", content=item.content))

    # Build user_context
    user_context: dict[str, str] = {}
    for key, item in conv.user_context.items():
        user_context[key] = item.value

    # Return AgentInput
    return AgentInput(chat_history=chat_history, user_context=user_context)


class BaseAgent(ABC, BaseModel):
    name: str
    description: str
    endpoint: str
    endpoint_api: str
    api_key: str

    @abstractmethod
    def get_invoke_input(self, agent_input: AgentInput) -> str:
        pass

    async def invoke_stream(
        self, conv: Conversation, authorization: str | None = None
    ) -> AsyncIterable[str]:
        base_input = _conversation_to_agent_input(conv, None)
        input_message = self.get_invoke_input(base_input)

        headers = {
            "taAgwKey": self.api_key,
            "Authorization": authorization,
        }
        inject(headers)
        async with websockets.connect(self.endpoint, additional_headers=headers) as ws:
            await ws.send(input_message)
            async for message in ws:
                yield message

    # Origianl
    def invoke_api(
        self,
        conv: Conversation,
        authorization: str | None = None,
        image_data: list[str] | str | None = None,
    ) -> dict:
        """Invoke the agent via an HTTP API call."""
        base_input = _conversation_to_agent_input(conv, image_data)
        input_message = self.get_invoke_input(base_input)

        headers = {
            "taAgwKey": self.api_key,
            "Authorization": authorization,
            "Content-Type": "application/json",
        }
<<<<<<< HEAD

=======
        inject(headers)
>>>>>>> f64e10f6
        response = requests.post(self.endpoint_api, data=input_message, headers=headers)

        if response.status_code != 200:
            raise Exception(f"Failed to invoke agent API: {response.status_code} - {response.text}")

        return response.json()

    async def invoke_sse(
        self,
        conv: Conversation,
        authorization: str | None = None,
        image_data: list[str] | str | None = None,
    ) -> dict:
        """Invoke the agent via an HTTP API call for SSE response."""
        base_input = _conversation_to_agent_input(conv, image_data)
        input_message = self.get_invoke_input(base_input)

        headers = {
            "taAgwKey": self.api_key,
            "Authorization": authorization,
            "Content-Type": "application/json",
        }
        inject(headers)
        response = requests.post(f"{self.endpoint_api}/sse", data=input_message, headers=headers)

        if response.status_code != 200:
            raise Exception(f"Failed to invoke agent API: {response.status_code} - {response.text}")

        # Iterate over the response content line by line and yield each decoded line.
        for line in response.iter_lines():
            yield line.decode("utf-8") + "\n"


class AgentCatalog(BaseModel):
    agents: dict[str, BaseAgent]


class PromptAgent(BaseModel):
    name: str
    description: str


class FallbackInput(AgentInput):
    agents: list[PromptAgent]


class FallbackAgent(BaseAgent):
    agent_catalog: AgentCatalog

    def __init__(self, **data):
        super().__init__(**data)

    def get_invoke_input(self, agent_input: AgentInput) -> str:
        agents: list[PromptAgent] = []
        for agent in self.agent_catalog.agents.values():
            agents.append(PromptAgent(name=agent.name, description=agent.description))
        fallback_input = FallbackInput(
            chat_history=agent_input.chat_history,
            user_context=agent_input.user_context,
            agents=agents,
        )
        return fallback_input.model_dump_json()


class RecipientChooserAgent(BaseAgent):
    agent_catalog: AgentCatalog

    def get_invoke_input(self, agent_input: AgentInput) -> str:
        return agent_input.model_dump_json()


class Agent(BaseAgent):
    def get_invoke_input(self, agent_input: AgentInput) -> str:
        return agent_input.model_dump_json()


class OpenApiPost(BaseModel):
    model_config = ConfigDict(extra="allow")
    description: str


class OpenApiPath(BaseModel):
    model_config = ConfigDict(extra="allow")
    post: OpenApiPost


class OpenApiResponse(BaseModel):
    model_config = ConfigDict(extra="allow")
    paths: dict[str, OpenApiPath]


class AgentBuilder:
    def __init__(self, agpt_gw_host: str, agpt_gw_secure: str):
        self.agpt_gw_host = agpt_gw_host
        self.agpt_gw_secure = strtobool(agpt_gw_secure)

    def _http_or_https(self) -> str:
        return "https" if self.agpt_gw_secure else "http"

    def _ws_or_wss(self) -> str:
        return "wss" if self.agpt_gw_secure else "ws"

    @staticmethod
    def _agent_to_path(agent_name: str):
        if ":" not in agent_name:
            raise Exception(f"Expected 'AgentName':version. Ex: ExampleAgent:0.1. Got {agent_name}")
        toks = agent_name.split(":")
        return f"{toks[0]}/{toks[1]}"

    def _get_agent_description(self, agent_name: str) -> str:
        response = requests.get(
            f"{self._http_or_https()}://{self.agpt_gw_host}/{AgentBuilder._agent_to_path(agent_name)}/openapi.json"
        )
        if response:
            response_payload = OpenApiResponse(**response.json())
            return next(iter(response_payload.paths.values())).post.description
        else:
            raise Exception(f"Failed to get agent description for {agent_name}")

    def build_agent(self, agent_name: str, api_key: str) -> Agent:
        description = self._get_agent_description(agent_name)
        return Agent(
            name=agent_name,
            description=description,
            endpoint=f"{self._ws_or_wss()}://{self.agpt_gw_host}/{AgentBuilder._agent_to_path(agent_name)}/stream",
            endpoint_api=f"{self._http_or_https()}://{self.agpt_gw_host}/{AgentBuilder._agent_to_path(agent_name)}",
            api_key=api_key,
        )

    def build_fallback_agent(
        self, agent_name: str, api_key: str, agent_catalog: AgentCatalog
    ) -> FallbackAgent:
        description = self._get_agent_description(agent_name)
        return FallbackAgent(
            name=agent_name,
            description=description,
            endpoint=f"{self._ws_or_wss()}://{self.agpt_gw_host}/{AgentBuilder._agent_to_path(agent_name)}/stream",
            endpoint_api=f"{self._http_or_https()}://{self.agpt_gw_host}/{AgentBuilder._agent_to_path(agent_name)}",
            api_key=api_key,
            agent_catalog=agent_catalog,
        )

    def build_recipient_chooser_agent(
        self, agent_name: str, api_key: str, agent_catalog: AgentCatalog
    ) -> RecipientChooserAgent:
        description = self._get_agent_description(agent_name)
        return RecipientChooserAgent(
            name=agent_name,
            description=description,
            endpoint=f"{self._http_or_https()}://{self.agpt_gw_host}/{AgentBuilder._agent_to_path(agent_name)}",
            endpoint_api=f"{self._http_or_https()}://{self.agpt_gw_host}/{AgentBuilder._agent_to_path(agent_name)}",
            api_key=api_key,
            agent_catalog=agent_catalog,
        )<|MERGE_RESOLUTION|>--- conflicted
+++ resolved
@@ -119,11 +119,8 @@
             "Authorization": authorization,
             "Content-Type": "application/json",
         }
-<<<<<<< HEAD
-
-=======
         inject(headers)
->>>>>>> f64e10f6
+
         response = requests.post(self.endpoint_api, data=input_message, headers=headers)
 
         if response.status_code != 200:
