--- conflicted
+++ resolved
@@ -31,7 +31,7 @@
 
 
 @router.get(
-    "/conversations/{session_id}/messages",
+    "/conversations/{session_id}",
     tags=["Conversations"],
     description="Get the full conversation history based on a session id.",
 )
@@ -43,11 +43,12 @@
             status_code=404,
             detail=f"Unable to get conversation with session_id: {session_id} --- {e}",
         )
+
     return {"conversation": conv}
 
 
-@router.post(
-    "/conversations/{session_id}/messages",
+@router.put(
+    "/conversations/{session_id}",
     tags=["Conversations"],
     description="Add a message to a conversation based on a session id.",
 )
@@ -147,15 +148,16 @@
                     status_code=500,
                     detail=f"Error adding response to conversation history --- {e}",
                 )
+
     return {"conversation": conv_manager.get_last_response(conv)}
 
 
 @router.post(
-    "/conversations",
+    "/conversation/new_conversation",
     tags=["Conversations"],
-    description="Start a new conversation. Returns new session ID.",
+    description="Start a new conversation. Returns new session ID and agent response.",
 )
-async def new_conversation(user_id: str):
+async def new_conversation(user_id: str, is_resumed: bool):
     jt = get_telemetry()
     with (
         jt.tracer.start_as_current_span("init-conversation")
@@ -163,18 +165,11 @@
         else nullcontext()
     ):
         try:
-            conv = conv_manager.new_conversation(user_id, False)
+            conv = conv_manager.new_conversation(user_id, is_resumed)
         except Exception as e:
-<<<<<<< HEAD
-            raise HTTPException(
-                status_code=500, detail=f"Error creating new conversation --- {e}"
-            )
-    return {"session_id": conv.conversation_id, "user_id": conv.user_id}
-=======
             raise HTTPException(status_code=500, detail=f"Error creating new conversation --- {e}")
 
     return {"conversation": conv}
->>>>>>> 9ce90031
 
 
 @router.get(
