from .deps import (
    get_conv_manager,
    get_conn_manager,
    get_rec_chooser,
    get_config,
    get_agent_catalog,
    get_fallback_agent,
    get_user_context_cache
)
from contextlib import nullcontext
from fastapi import Depends, APIRouter, HTTPException
from fastapi.security import APIKeyHeader
from ska_utils import get_telemetry
from jose_types import ExtraData
from context_directive import parse_context_directives
from model.requests import ConversationMessageRequest

conv_manager = get_conv_manager()
conn_manager = get_conn_manager()
rec_chooser = get_rec_chooser()
config = get_config()
agent_catalog = get_agent_catalog()
fallback_agent = get_fallback_agent()
cache_user_context = get_user_context_cache()

router = APIRouter()
header_scheme = APIKeyHeader(name="authorization", auto_error=False)

@router.get("/conversations/{session_id}", tags=["Conversations"],
         description="Get the full conversation history based on a session id.")
async def get_conversation_by_id(user_id: str, session_id: str):
    try:
        conv = conv_manager.get_conversation(user_id, session_id)
    except Exception as e:
        raise HTTPException(status_code=404, detail=f"Unable to get conversation with session_id: {session_id} --- {e}")
 
    return {"conversation": conv}

@router.put("/conversations/{session_id}", tags=["Conversations"],
             description="Add a message to a conversation based on a session id.")
async def add_conversation_message_by_id(
    user_id: str,
    session_id: str,
    request: ConversationMessageRequest,
    authorization: str = Depends(header_scheme)
):
    jt = get_telemetry()
<<<<<<< HEAD

    try:
        conv = conv_manager.get_conversation(user_id, session_id)
    except Exception as e:
        raise HTTPException(status_code=404, detail=f"Unable to get conversation with session_id: {session_id} --- {e}")
    
=======
    conv = conv_manager.get_conversation(user_id, session_id)
    in_memory_user_context = None
    if cache_user_context:
        in_memory_user_context = cache_user_context.get_user_context_from_cache(user_id=user_id).model_dump()['user_context']
        conv_manager.add_transient_context(conv, in_memory_user_context)
>>>>>>> 6ce0cfbf
    with (
        jt.tracer.start_as_current_span("conversation-turn")
        if jt.telemetry_enabled()
        else nullcontext()
    ):
        with (
            jt.tracer.start_as_current_span("choose-recipient")
            if jt.telemetry_enabled()
            else nullcontext()
        ):
            # Select an agent
            try:
                selected_agent = await rec_chooser.choose_recipient(request.message, conv)
            except Exception as e:
                raise HTTPException(status_code=500, detail=f"Error retrieving agent to handle conversation message --- {e}")
            
            if selected_agent.agent_name not in agent_catalog.agents:
                agent = fallback_agent
                sel_agent_name = fallback_agent.name
            else:
                agent = agent_catalog.agents[selected_agent.agent_name]
                sel_agent_name = agent.name
        with (
            jt.tracer.start_as_current_span("update-history-user")
            if jt.telemetry_enabled()
            else nullcontext()
        ):
            # Add the current message to conversation history
            try:
                conv_manager.add_user_message(conv, request.message, sel_agent_name)
            except Exception as e:
                raise HTTPException(status_code=500, detail=f"Error adding new message to conversation history --- {e}")
        
        with (
            jt.tracer.start_as_current_span("agent-response")
            if jt.telemetry_enabled()
            else nullcontext()
        ):
            response = agent.invoke_api(conv, authorization)
            try:
                # Set the agent response from raw output
                agent_response = response.get('output_raw', "No output available.")
                # Check for extra data and process it
                extra_data = response.get('extra_data')
                if extra_data is not None:
                    extra_data_instance = ExtraData.new_from_json(extra_data)
                    context_directives = parse_context_directives(extra_data_instance)
                    conv_manager.process_context_directives(conv, context_directives)

            except Exception as e:
                print(f"Error processing extra data: {e}")
                # Fallback to printing output_raw again if an error occurs
                agent_response = response.get('output_raw', "No output available.")
                print(agent_response)

        with (
            jt.tracer.start_as_current_span("update-history-assistant")
            if jt.telemetry_enabled()
            else nullcontext()
        ):
            # Add response to conversation history
            try:
                conv_manager.add_agent_message(conv, agent_response, sel_agent_name)
            except Exception as e:
                raise HTTPException(status_code=500, detail=f"Error adding response to conversation history --- {e}")
            
    return {"conversation": conv_manager.get_last_response(conv) }

@router.post("/conversation/new_conversation", tags=["Conversations"],
         description="Start a new conversation. Returns new session ID and agent response.")
async def new_conversation(user_id: str, is_resumed: bool):
    jt = get_telemetry()
    with (
        jt.tracer.start_as_current_span("init-conversation")
        if jt.telemetry_enabled()
        else nullcontext()
    ):
        try:
            conv = conv_manager.new_conversation(user_id, is_resumed)
        except Exception as e:
            raise HTTPException(status_code=500, detail=f"Error creating new conversation --- {e}")
    
    return {"conversation": conv}

@router.get("/healthcheck", tags=["Health"],
         description="Check the health status of Assistant Orchestrator.")
async def healthcheck():
    return {"status": "healthy"}<|MERGE_RESOLUTION|>--- conflicted
+++ resolved
@@ -45,20 +45,16 @@
     authorization: str = Depends(header_scheme)
 ):
     jt = get_telemetry()
-<<<<<<< HEAD
 
     try:
         conv = conv_manager.get_conversation(user_id, session_id)
     except Exception as e:
         raise HTTPException(status_code=404, detail=f"Unable to get conversation with session_id: {session_id} --- {e}")
     
-=======
-    conv = conv_manager.get_conversation(user_id, session_id)
     in_memory_user_context = None
     if cache_user_context:
         in_memory_user_context = cache_user_context.get_user_context_from_cache(user_id=user_id).model_dump()['user_context']
         conv_manager.add_transient_context(conv, in_memory_user_context)
->>>>>>> 6ce0cfbf
     with (
         jt.tracer.start_as_current_span("conversation-turn")
         if jt.telemetry_enabled()
