--- conflicted
+++ resolved
@@ -90,43 +90,18 @@
                 yield
 
         if is_resumed:
-<<<<<<< HEAD
-            with (
-                st.tracer.start_as_current_span("retrieve-last-session-id")
-                if st.telemetry_enabled()
-                else nullcontext()
-            ):
-                previous_session = await self._get_last_chat_history_id(orchestrator_name, user_id)
-            with (
-                st.tracer.start_as_current_span("retrieve-session-history")
-                if st.telemetry_enabled()
-                else nullcontext()
-            ):
-                messages = await self._load_messages(orchestrator_name, user_id, previous_session)
-=======
             # Retrieve previous session ID
             with create_span("retrieve-last-session-id"):
-                previous_session = self._get_last_chat_history_id(orchestrator_name, user_id)
+                previous_session = await self._get_last_chat_history_id(orchestrator_name, user_id)
 
             with create_span("retrieve-session-history"):
-                messages = self._load_messages(orchestrator_name, user_id, previous_session)
->>>>>>> 3f416ff6
+                messages = await self._load_messages(orchestrator_name, user_id, previous_session)
         else:
             previous_session = None
             messages = []
 
-<<<<<<< HEAD
-        session_id = str(uuid.uuid4())
-        with (
-            st.tracer.start_as_current_span("add-chat-history-session")
-            if st.telemetry_enabled()
-            else nullcontext()
-        ):
+        with create_span("add-chat-history-session"):
             await self.chat_history_manager.add_chat_history_session(
-=======
-        with create_span("add-chat-history-session"):
-            self.chat_history_manager.add_chat_history_session(
->>>>>>> 3f416ff6
                 orchestrator_name,
                 ChatHistory(
                     user_id=user_id,
@@ -135,17 +110,8 @@
                     history=[],
                 ),
             )
-<<<<<<< HEAD
-        with (
-            st.tracer.start_as_current_span("update-last-session-id")
-            if st.telemetry_enabled()
-            else nullcontext()
-        ):
+        with create_span("update-last-session-id"):
             await self.chat_history_manager.set_last_session_id_for_user(
-=======
-        with create_span("update-last-session-id"):
-            self.chat_history_manager.set_last_session_id_for_user(
->>>>>>> 3f416ff6
                 orchestrator_name, user_id, session_id
             )
         return ConversationResponse(conversation_id=session_id, history=messages)
@@ -155,14 +121,7 @@
     ) -> list[Union["UserMessage", "AgentMessage"]]:
         messages: list[UserMessage | AgentMessage] = []
         if previous_session:
-<<<<<<< HEAD
-            all_items: list[ChatHistoryItem] = []
-            histories = await self._load_chat_history(orchestrator_name, user_id, previous_session)
-            for history in histories:
-                all_items += history.history
-            all_items.sort(key=lambda x: x.timestamp)
-=======
-            histories: list[list[ChatHistoryItem]] = self._load_chat_history(
+            histories: list[list[ChatHistoryItem]] = await self._load_chat_history(
                 orchestrator_name, user_id, previous_session
             )
 
@@ -175,7 +134,6 @@
             all_items: list[ChatHistoryItem] = list(
                 heapq.merge(*sorted_histories, key=lambda x: x.timestamp)
             )
->>>>>>> 3f416ff6
             for item in all_items:
                 messages.append(_chat_history_item_to_message(item))
         return messages
