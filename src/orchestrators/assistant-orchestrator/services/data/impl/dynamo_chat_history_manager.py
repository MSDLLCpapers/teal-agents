import logging

from pynamodb.models import DoesNotExist
from ska_utils import AppConfig, Singleton

from configs import TA_ENVIRONMENT
from data import ChatHistoryManager
from model import ChatHistory, ChatHistoryItem, MessageType
from model.dynamo.chat_history import ChatHistory as DynamoChatHistory
from model.dynamo.chat_history_item import ChatHistoryItem as DynamoChatHistoryItem
from model.dynamo.last_chat_session import LastChatSession as DynamoLastChatSession

logger = logging.getLogger(__name__)


class DynamoChatHistoryManager(ChatHistoryManager, metaclass=Singleton):
    def __init__(self):
        cfg = AppConfig()
        if cfg.get(TA_ENVIRONMENT.env_name) == "local":
            if not DynamoChatHistoryItem.exists():
                DynamoChatHistoryItem.create_table(
                    read_capacity_units=1, write_capacity_units=1, wait=True
                )
            if not DynamoChatHistory.exists():
                DynamoChatHistory.create_table(
                    read_capacity_units=1, write_capacity_units=1, wait=True
                )
            if not DynamoLastChatSession.exists():
                DynamoLastChatSession.create_table(
                    read_capacity_units=1, write_capacity_units=1, wait=True
                )

    def set_last_session_id_for_user(self, orchestrator_name: str, user_id: str, session_id: str):
        last_chat_session = DynamoLastChatSession(
            orchestrator=orchestrator_name, user_id=user_id, session_id=session_id
        )
        try:
            last_chat_session.save()
        except Exception as e:
            logger.exception(f"Error saving session_id: {session_id} to DB - Error: {e}")
            raise

    def get_last_session_id_for_user(self, orchestrator_name: str, user_id: str) -> str | None:
        try:
            last_chat_session = DynamoLastChatSession.get(orchestrator_name, user_id)
            return last_chat_session.session_id
        except DoesNotExist as e:
            logger.exception(f"Unable to load last session_id for user: {user_id} - Error: {e}")
            raise

    def get_session_items(self, orchestrator_name: str, session_id: str) -> list[ChatHistoryItem]:
        chat_history_items: list[ChatHistoryItem] = []

        dynamo_items = DynamoChatHistoryItem.query(session_id)
        for item in dynamo_items:
            if item.orchestrator != orchestrator_name:
                continue
            chat_history_item = ChatHistoryItem(
                timestamp=item.timestamp,
                agent_name=item.agent_name,
                message_type=item.message_type,
                message=item.message,
            )
            chat_history_items.append(chat_history_item)

        return chat_history_items

    def add_session_item(
        self, orchestrator_name: str, session_id: str, item: ChatHistoryItem
    ) -> None:
        dynamo_item = DynamoChatHistoryItem(
            session_id=session_id,
            timestamp=item.timestamp,
            orchestrator=orchestrator_name,
            agent_name=item.agent_name,
            message_type=DynamoChatHistoryManager._get_message_type_string(item.message_type),
            message=item.message,
        )
        try:
            dynamo_item.save()
        except Exception as e:
<<<<<<< HEAD
            logger.exception(
                f"Error adding session item to session_id: {session_id} in DB - Error: {e}"
            )
=======
            logger.exception(f"Error adding session item to session_id: {session_id} in DB - Error: {e}")
            raise
>>>>>>> 5c6a1b9b

    def get_chat_history_session(
        self, orchestrator_name: str, user_id: str, session_id: str
    ) -> ChatHistory | None:
        chat_history_items = self.get_session_items(orchestrator_name, session_id)
        try:
            dynamo_history = DynamoChatHistory.get(user_id, session_id)
            if dynamo_history.orchestrator != orchestrator_name:
                return None
            chat_history = ChatHistory(
                user_id=user_id,
                session_id=session_id,
                previous_session=dynamo_history.previous_session,
                history=chat_history_items,
            )
            return chat_history
        except DoesNotExist as e:
            logger.exception(f"Conversation with session_id: {session_id} not found - Error: {e}")
            raise

    def add_chat_history_session(self, orchestrator_name: str, chat_history: ChatHistory) -> None:
        dynamo_history = DynamoChatHistory(
            user_id=chat_history.user_id,
            session_id=chat_history.session_id,
            orchestrator=orchestrator_name,
            previous_session=chat_history.previous_session,
        )
        try:
            dynamo_history.save()
        except Exception as e:
            logger.exception(f"Error adding chat history session to DB - Error: {e}")
<<<<<<< HEAD

=======
            raise
        
>>>>>>> 5c6a1b9b
    @staticmethod
    def _get_message_type_string(message_type: MessageType) -> str:
        match message_type:
            case MessageType.AGENT:
                return "agent"
            case _:
                return "user"<|MERGE_RESOLUTION|>--- conflicted
+++ resolved
@@ -79,14 +79,8 @@
         try:
             dynamo_item.save()
         except Exception as e:
-<<<<<<< HEAD
-            logger.exception(
-                f"Error adding session item to session_id: {session_id} in DB - Error: {e}"
-            )
-=======
             logger.exception(f"Error adding session item to session_id: {session_id} in DB - Error: {e}")
             raise
->>>>>>> 5c6a1b9b
 
     def get_chat_history_session(
         self, orchestrator_name: str, user_id: str, session_id: str
@@ -118,12 +112,8 @@
             dynamo_history.save()
         except Exception as e:
             logger.exception(f"Error adding chat history session to DB - Error: {e}")
-<<<<<<< HEAD
-
-=======
             raise
         
->>>>>>> 5c6a1b9b
     @staticmethod
     def _get_message_type_string(message_type: MessageType) -> str:
         match message_type:
