import asyncio
import logging
import uuid
from collections.abc import AsyncIterable
from datetime import datetime
from functools import reduce
from typing import Literal

from semantic_kernel.connectors.ai.chat_completion_client_base import ChatCompletionClientBase
from semantic_kernel.contents import ChatMessageContent, ImageContent, TextContent
from semantic_kernel.contents.chat_history import ChatHistory
from semantic_kernel.contents.function_call_content import FunctionCallContent
from semantic_kernel.contents.function_result_content import FunctionResultContent
from semantic_kernel.contents.streaming_chat_message_content import StreamingChatMessageContent
from semantic_kernel.contents.utils.author_role import AuthorRole
from semantic_kernel.kernel import Kernel
from ska_utils import AppConfig

from sk_agents.authorization.dummy_authorizer import DummyAuthorizer
from sk_agents.exceptions import AgentInvokeException, AuthenticationException, PersistenceLoadError
from sk_agents.extra_data_collector import ExtraDataCollector, ExtraDataPartial
from sk_agents.hitl import hitl_manager
from sk_agents.persistence.task_persistence_manager import TaskPersistenceManager
from sk_agents.ska_types import BaseConfig, BaseHandler, ContentType, TokenUsage
from sk_agents.tealagents.models import (
    AgentTask,
    AgentTaskItem,
    AuthChallengeResponse,
    HitlResponse,
    MultiModalItem,
    RejectedToolResponse,
    ResumeRequest,
    TealAgentsPartialResponse,
    TealAgentsResponse,
    UserMessage,
)
from sk_agents.tealagents.v1alpha1.agent.config import Config
from sk_agents.tealagents.v1alpha1.agent_builder import AgentBuilder
from sk_agents.tealagents.v1alpha1.utils import get_token_usage_for_response, item_to_content

logger = logging.getLogger(__name__)

class TealAgentsV1Alpha1Handler(BaseHandler):
<<<<<<< HEAD
    # Track whether MCP discovery has been performed (class-level)
    _mcp_discovery_initialized = False
    _mcp_discovery_lock = None

    def __init__(self, config: BaseConfig, app_config: AppConfig, agent_builder: AgentBuilder):
=======
    def __init__(
        self,
        config: BaseConfig,
        app_config: AppConfig,
        agent_builder: AgentBuilder,
        state_manager: TaskPersistenceManager,
    ):
>>>>>>> b9dc3ee7
        self.version = config.version
        self.name = config.name
        if hasattr(config, "spec"):
            self.config = Config(config=config)
        else:
            raise ValueError("Invalid config")
        self.agent_builder = agent_builder
        self.state = state_manager
        self.authorizer = DummyAuthorizer()

        # Initialize lock if needed (asyncio.Lock() must be created in async context)
        if TealAgentsV1Alpha1Handler._mcp_discovery_lock is None:
            # Will be initialized in first async call
            pass

    async def _ensure_mcp_discovery(self, user_id: str) -> None:
        """
        Ensure MCP tool discovery has been performed.

        This is called once per application/service lifetime to materialize
        MCP plugin classes. Discovery happens only once globally.
        """
        # Initialize lock on first call
        if TealAgentsV1Alpha1Handler._mcp_discovery_lock is None:
            TealAgentsV1Alpha1Handler._mcp_discovery_lock = asyncio.Lock()

        async with TealAgentsV1Alpha1Handler._mcp_discovery_lock:
            if TealAgentsV1Alpha1Handler._mcp_discovery_initialized:
                return  # Already initialized

            mcp_servers = self.config.get_agent().mcp_servers
            if not mcp_servers or len(mcp_servers) == 0:
                TealAgentsV1Alpha1Handler._mcp_discovery_initialized = True
                return  # No MCP servers configured

            try:
                from sk_agents.mcp_plugin_registry import McpPluginRegistry

                logger.info(f"Starting MCP discovery for {len(mcp_servers)} servers")
                await McpPluginRegistry.discover_and_materialize(mcp_servers, user_id)
                logger.info("MCP discovery completed successfully")

                TealAgentsV1Alpha1Handler._mcp_discovery_initialized = True

            except Exception as e:
                logger.error(f"MCP discovery failed: {e}")
                # Don't mark as initialized so it can retry on next request
                raise

    @staticmethod
    async def _invoke_function(
        kernel: Kernel, fc_content: FunctionCallContent
    ) -> FunctionResultContent:
        """Helper to execute a single tool function call."""
        function = kernel.get_function(
            fc_content.plugin_name,
            fc_content.function_name,
        )
        kernel_argument = fc_content.to_kernel_arguments()
        function_result = await function.invoke(kernel, kernel_argument)
        return FunctionResultContent.from_function_call_content_and_result(
            fc_content, function_result
        )

    @staticmethod
    def _augment_with_user_context(inputs: UserMessage, chat_history: ChatHistory) -> None:
        if inputs.user_context:
            content = "The following user context was provided:\n"
            for key, value in inputs.user_context.items():
                content += f"  {key}: {value}\n"
            chat_history.add_message(
                ChatMessageContent(role=AuthorRole.USER, items=[TextContent(text=content)])
            )

    @staticmethod
    def _configure_agent_task(
        session_id: str,
        user_id: str,
        task_id: str,
        role: Literal["user", "assistant"],
        request_id: str,
        inputs: UserMessage,
        status: Literal["Running", "Paused", "Completed", "Failed", "Canceled"],
    ) -> AgentTask:
        agent_items = []
        for item in inputs.items:
            task_item = AgentTaskItem(
                task_id=task_id, role=role, item=item, request_id=request_id, updated=datetime.now()
            )
            agent_items.append(task_item)

        agent_task = AgentTask(
            task_id=task_id,
            session_id=session_id,
            user_id=user_id,
            items=agent_items,
            created_at=datetime.now(),
            last_updated=datetime.now(),
            status=status,
        )
        return agent_task

    async def authenticate_user(self, token: str) -> str:
        try:
            user_id = await self.authorizer.authorize_request(auth_header=token)
            return user_id
        except Exception as e:
            raise AuthenticationException(
                message=(f"Unable to authenticate user, exception message: {e}")
            ) from e

    async def authenticate_mcp_servers(self, user_id: str, session_id: str, task_id: str, request_id: str) -> AuthChallengeResponse | None:
        """
        Authenticate MCP servers before agent construction.

        Returns AuthChallengeResponse if authentication is needed, None if all servers are authenticated.
        """
        mcp_servers = self.config.get_agent().mcp_servers
        if not mcp_servers:
            return None

        try:
            from sk_agents.auth_storage.auth_storage_factory import AuthStorageFactory
            from sk_agents.mcp_client import resolve_server_auth_headers
            from ska_utils import AppConfig

            auth_storage_factory = AuthStorageFactory(AppConfig())
            auth_storage = auth_storage_factory.get_auth_storage_manager()

            missing_auth_servers = []

            for server_config in mcp_servers:
                if server_config.auth_server and server_config.scopes:
                    # Check if we have valid auth for this server
                    composite_key = f"{server_config.auth_server}|{'|'.join(sorted(server_config.scopes))}"
                    auth_data = auth_storage.retrieve(user_id, composite_key)

                    if not auth_data:
                        # Missing authentication for this server
                        auth_challenge = {
                            "server_name": server_config.name,
                            "auth_server": server_config.auth_server,
                            "scopes": server_config.scopes,
                            "auth_url": f"{server_config.auth_server}/authorize?client_id=teal_agents&scope={'%20'.join(server_config.scopes)}&response_type=code"
                        }
                        missing_auth_servers.append(auth_challenge)

            if missing_auth_servers:
                return AuthChallengeResponse(
                    task_id=task_id,
                    session_id=session_id,
                    request_id=request_id,
                    message=f"Authentication required for {len(missing_auth_servers)} MCP server(s).",
                    auth_challenges=missing_auth_servers,
                    resume_url=f"/api/v1alpha1/agents/resume/{request_id}"
                )

            return None

        except Exception as e:
            logger.warning(f"Error during MCP server authentication check: {e}")
            # Continue without MCP auth if there are issues with auth storage
            return None

    @staticmethod
    def handle_state_id(inputs: UserMessage) -> tuple[str, str, str]:
        if inputs.session_id:
            session_id = inputs.session_id
        else:
            session_id = str(uuid.uuid4())

        if inputs.task_id:
            task_id = inputs.task_id
        else:
            task_id = str(uuid.uuid4())

        request_id = str(uuid.uuid4())

        return session_id, task_id, request_id

    async def _manage_incoming_task(
        self, task_id: str, session_id: str, user_id: str, request_id: str, inputs: UserMessage
    ) -> AgentTask | None:
        try:
            agent_task = await self.state.load(task_id)
            if not agent_task:
                agent_task = TealAgentsV1Alpha1Handler._configure_agent_task(
                    session_id=session_id,
                    user_id=user_id,
                    task_id=task_id,
                    role="user",
                    request_id=request_id,
                    inputs=inputs,
                    status="Running",
                )
                await self.state.create(agent_task)
                return agent_task
        except Exception as e:
            raise Exception(f"Unexpected error ocurred while managing incoming task: {e}") from e

    async def _manage_agent_response_task(
        self, agent_task: AgentTask, agent_response: TealAgentsResponse
    ) -> None:
        new_item = AgentTaskItem(
            task_id=agent_response.task_id,
            role="assistant",
            item=MultiModalItem(content_type=ContentType.TEXT, content=agent_response.output),
            request_id=agent_response.request_id,
            updated=datetime.now(),
        )
        agent_task.items.append(new_item)
        agent_task.last_updated = datetime.now()
        await self.state.update(agent_task)

    @staticmethod
    def _validate_user_id(user_id: str, task_id: str, agent_task: AgentTask) -> None:
        try:
            assert user_id == agent_task.user_id
        except AssertionError as e:
            raise AgentInvokeException(
                message=(f"Invalid user ID {user_id}and task ID {task_id} provided. {e}")
            ) from e

    @staticmethod
    def _build_chat_history(agent_task: AgentTask, chat_history: ChatHistory) -> ChatHistory:
        chat_message_items: list[TextContent | ImageContent] = []
        for task_item in agent_task.items:
            chat_message_items.append(item_to_content(task_item.item))
            message_content = ChatMessageContent(role=task_item.role, items=chat_message_items)
            chat_history.add_message(message_content)
        return chat_history

    @staticmethod
    def _rejected_task_item(task_id: str, request_id: str) -> AgentTaskItem:
        return AgentTaskItem(
            task_id=task_id,
            role="user",
            item=MultiModalItem(content_type=ContentType.TEXT, content="tool execution rejected"),
            request_id=request_id,
            updated=datetime.now(),
        )

    @staticmethod
    def _approved_task_item(task_id: str, request_id: str) -> AgentTaskItem:
        return AgentTaskItem(
            task_id=task_id,
            role="user",
            item=MultiModalItem(content_type=ContentType.TEXT, content="tool execution approved"),
            request_id=request_id,
            updated=datetime.now(),
        )

    async def _manage_hitl_exception(
        self,
        agent_task: AgentTask,
        session_id: str,
        task_id: str,
        request_id: str,
        function_calls: list,
        chat_history: ChatHistory,
    ):
        agent_task.status = "Paused"
        assistant_item = AgentTaskItem(
            task_id=task_id,
            role="assistant",
            item=MultiModalItem(
                content_type=ContentType.TEXT, content="HITL intervention required."
            ),
            request_id=request_id,
            updated=datetime.now(),
            pending_tool_calls=[fc.model_dump() for fc in function_calls],
            chat_history=chat_history,
        )
        agent_task.items.append(assistant_item)
        agent_task.last_updated = datetime.now()
        await self.state.update(agent_task)

        base_url = "/tealagents/v1alpha1/resume"
        approval_url = f"{base_url}/{request_id}?action=approve"
        rejection_url = f"{base_url}/{request_id}?action=reject"

        hitl_response = HitlResponse(
            session_id=session_id,
            task_id=task_id,
            request_id=request_id,
            tool_calls=[fc.model_dump() for fc in function_calls],
            approval_url=approval_url,
            rejection_url=rejection_url,
        )
        return hitl_response

    @staticmethod
    async def _manage_function_calls(
        function_calls: list[FunctionCallContent], chat_history: ChatHistory, kernel: Kernel
    ) -> None:
        intervention_calls = []
        non_intervention_calls = []

        # Separate function calls into intervention and non-intervention
        for fc in function_calls:
            if hitl_manager.check_for_intervention(fc):
                intervention_calls.append(fc)
            else:
                non_intervention_calls.append(fc)

        # Process non-intervention function calls first
        if non_intervention_calls:
            results = await asyncio.gather(
                *[
                    TealAgentsV1Alpha1Handler._invoke_function(kernel, fc)
                    for fc in non_intervention_calls
                ]
            )

            # Add results to history
            for result in results:
                chat_history.add_message(result.to_chat_message_content())

        # Handle intervention function calls
        if intervention_calls:
            logger.info(f"Intervention required for{len(intervention_calls)} function calls.")
            raise hitl_manager.HitlInterventionRequired(intervention_calls)

    async def prepare_agent_response(
        self,
        agent_task: AgentTask,
        request_id: str,
        response: ChatMessageContent | list[str],
        token_usage: TokenUsage,
        extra_data_collector: ExtraDataCollector,
    ):
        if isinstance(response, list):
            agent_output = "".join(response)
        else:
            agent_output = response.content

        total_tokens = token_usage.total_tokens
        session_id = agent_task.session_id
        task_id = agent_task.task_id
        request_id = request_id

        agent_response = TealAgentsResponse(
            session_id=session_id,
            task_id=task_id,
            request_id=request_id,
            output=agent_output,
            source=f"{self.name}:{self.version}",
            token_usage=token_usage,
            extra_data=extra_data_collector.get_extra_data(),
        )
        await self._manage_agent_response_task(agent_task, agent_response)
        logger.info(
            f"{self.name}:{self.version}"
            f"successful invocation with {total_tokens} tokens. "
            f"Session ID: {session_id}, Task ID: {task_id},"
            f"Request ID {request_id}"
        )
        return agent_response

    async def resume_task(
        self, auth_token: str, request_id: str, action_status: ResumeRequest, stream: bool
    ) -> (
        TealAgentsResponse
        | RejectedToolResponse
        | HitlResponse
        | AsyncIterable[TealAgentsResponse | TealAgentsPartialResponse | HitlResponse]
    ):
        user_id = await self.authenticate_user(token=auth_token)
        agent_task = await self.state.load_by_request_id(request_id)
        if agent_task is None:
            raise AgentInvokeException(f"No agent task found for request ID: {request_id}")
        session_id = agent_task.session_id
        task_id = agent_task.task_id
        chat_history = agent_task.items[-1].chat_history
        if chat_history is None:
            raise AgentInvokeException(f"Chat history not found for request ID: {request_id}")

        TealAgentsV1Alpha1Handler._validate_user_id(user_id, task_id, agent_task)
        try:
            assert agent_task.status == "Paused"
        except Exception as e:
            raise Exception(f"Agent in resume request is not in Paused state: {e}") from e

        if action_status.action != "approve":
            agent_task.status = "Canceled"
            agent_task.items.append(
                TealAgentsV1Alpha1Handler._rejected_task_item(
                    task_id=task_id, request_id=request_id
                )
            )
            agent_task.last_updated = datetime.now()
            await self.state.update(agent_task)

            return RejectedToolResponse(
                task_id=task_id, session_id=agent_task.session_id, request_id=request_id
            )
        # Record Approval state
        agent_task.status = "Running"
        agent_task.items.append(
            TealAgentsV1Alpha1Handler._approved_task_item(
                task_id=agent_task.task_id, request_id=request_id
            )
        )
        agent_task.last_updated = datetime.now()
        await self.state.update(agent_task)

        # Retrieve the pending_tool_calls from the last
        # AgentTaskItem before approval/rejection item
        tool_calls_in_task_items = agent_task.items[-2].pending_tool_calls
        if tool_calls_in_task_items is None:
            raise AgentInvokeException(f"Pending tool calls no found for request ID: {request_id}")
        _pending_tools = list(tool_calls_in_task_items)  # [fc for fc in tool_calls_in_task_items]
        pending_tools = [FunctionCallContent(**function_call) for function_call in _pending_tools]

        # Execute the tool calls using asyncio.gather(),
        # just as the agent would have.
        extra_data_collector = ExtraDataCollector()
        agent = self.agent_builder.build_agent(self.config.get_agent(), extra_data_collector, user_id=user_id)

        # Load MCP plugins after agent construction to avoid async gap
        if self.config.get_agent().mcp_servers:
            await self.agent_builder.kernel_builder.load_mcp_plugins(
                self.config.get_agent().mcp_servers,
                agent.agent.kernel,
                user_id,
                session_id
            )

        kernel = agent.agent.kernel

        # Create ToolContent objects from the results
        results = await asyncio.gather(
            *[TealAgentsV1Alpha1Handler._invoke_function(kernel, fc) for fc in pending_tools]
        )
        # Add results to chat history
        for result in results:
            chat_history.add_message(result.to_chat_message_content())

        if stream:
            final_response_stream = self.recursion_invoke_stream(
                chat_history, session_id, task_id, request_id
            )
            return final_response_stream
        else:
            final_response_invoke = await self.recursion_invoke(
                inputs=chat_history, session_id=session_id, request_id=request_id, task_id=task_id
            )

            return final_response_invoke

    async def invoke(
        self, auth_token: str, inputs: UserMessage
    ) -> TealAgentsResponse | HitlResponse | AuthChallengeResponse:
        # Initial setup
        logger.info("Beginning processing invoke")

        user_id = await self.authenticate_user(token=auth_token)

        # Ensure MCP discovery has been performed (happens once globally)
        await self._ensure_mcp_discovery(user_id)

        state_ids = TealAgentsV1Alpha1Handler.handle_state_id(inputs)
        session_id, task_id, request_id = state_ids
        inputs.session_id = session_id
        inputs.task_id = task_id
        agent_task = await self._manage_incoming_task(
            task_id, session_id, user_id, request_id, inputs
        )
        if agent_task is None:
            raise AgentInvokeException("Agent task not created")
        # Check user_id match request and state
        TealAgentsV1Alpha1Handler._validate_user_id(user_id, task_id, agent_task)

        # Check MCP server authentication before agent construction
        auth_challenge = await self.authenticate_mcp_servers(user_id, session_id, task_id, request_id)
        if auth_challenge:
            logger.info(f"MCP authentication required for {len(auth_challenge.auth_challenges)} server(s)")
            return auth_challenge

        chat_history = ChatHistory()
        TealAgentsV1Alpha1Handler._augment_with_user_context(
            inputs=inputs, chat_history=chat_history
        )
        TealAgentsV1Alpha1Handler._build_chat_history(agent_task, chat_history)
        logger.info("Building the final response")
        final_response_invoke = await self.recursion_invoke(
            inputs=chat_history, session_id=session_id, request_id=request_id, task_id=task_id
        )
        logger.info("Final response complete")

        return final_response_invoke

    async def invoke_stream(
        self, auth_token: str, inputs: UserMessage
    ) -> AsyncIterable[TealAgentsResponse | TealAgentsPartialResponse | HitlResponse | AuthChallengeResponse]:
        # Initial setup
        logger.info("Beginning processing invoke")
        user_id = await self.authenticate_user(token=auth_token)

        # Ensure MCP discovery has been performed (happens once globally)
        await self._ensure_mcp_discovery(user_id)

        state_ids = TealAgentsV1Alpha1Handler.handle_state_id(inputs)
        session_id, task_id, request_id = state_ids
        agent_task = await self._manage_incoming_task(
            task_id, session_id, user_id, request_id, inputs
        )
        if agent_task is None:
            raise AgentInvokeException("Agent task not created")
        # Check user_id match request and state
        TealAgentsV1Alpha1Handler._validate_user_id(user_id, task_id, agent_task)

        # Check MCP server authentication before agent construction
        auth_challenge = await self.authenticate_mcp_servers(user_id, session_id, task_id, request_id)
        if auth_challenge:
            logger.info(f"MCP authentication required for {len(auth_challenge.auth_challenges)} server(s)")
            yield auth_challenge
            return

        chat_history = ChatHistory()
        TealAgentsV1Alpha1Handler._augment_with_user_context(
            inputs=inputs, chat_history=chat_history
        )
        logger.info("Building the final response")
        TealAgentsV1Alpha1Handler._build_chat_history(agent_task, chat_history)

        # Yield from the recursive stream
        async for response_chunk in self.recursion_invoke_stream(
            chat_history, session_id, task_id, request_id
        ):
            yield response_chunk

        logger.info("Final response complete")

    async def recursion_invoke(
        self, inputs: ChatHistory, session_id: str, task_id: str, request_id: str
    ) -> TealAgentsResponse | HitlResponse:
        # Initial setup

        chat_history = inputs
        agent_task = await self.state.load_by_request_id(request_id)
        if not agent_task:
            raise PersistenceLoadError(f"Agent task with ID {task_id} not found in state.")

        user_id = agent_task.user_id
        extra_data_collector = ExtraDataCollector()
        agent = self.agent_builder.build_agent(self.config.get_agent(), extra_data_collector, user_id=user_id)
        agent = await self.agent_builder.build_agent(self.config.get_agent(), extra_data_collector)

        # Load MCP plugins after agent construction to avoid async gap
        if self.config.get_agent().mcp_servers:
            await self.agent_builder.kernel_builder.load_mcp_plugins(
                self.config.get_agent().mcp_servers,
                agent.agent.kernel,
                user_id,
                session_id
            )

        # Prepare metadata
        completion_tokens: int = 0
        prompt_tokens: int = 0
        total_tokens: int = 0

        try:
            # Manual tool calling implementation (existing logic)
            kernel = agent.agent.kernel
            arguments = agent.agent.arguments
            chat_completion_service, settings = kernel.select_ai_service(
                arguments=arguments, type=ChatCompletionClientBase
            )

            assert isinstance(chat_completion_service, ChatCompletionClientBase)

            # Initial call to the LLM
            response_list = []
            responses = await chat_completion_service.get_chat_message_contents(
                chat_history=chat_history,
                settings=settings,
                kernel=kernel,
                arguments=arguments,
            )
            for response_chunk in responses:
                # response_list.extend(response_chunk)
                chat_history.add_message(response_chunk)
                response_list.append(response_chunk)

            function_calls = []
            final_response = None

            # Separate content and tool calls
            for response in response_list:
                # Update token usage
                call_usage = get_token_usage_for_response(agent.get_model_type(), response)
                completion_tokens += call_usage.completion_tokens
                prompt_tokens += call_usage.prompt_tokens
                total_tokens += call_usage.total_tokens

                # A response may have multiple items, e.g., multiple tool calls
                fc_in_response = [
                    item for item in response.items if isinstance(item, FunctionCallContent)
                ]

                if fc_in_response:
                    # chat_history.add_message(response)
                    # Add assistant's message to history
                    function_calls.extend(fc_in_response)
                else:
                    # If no function calls, it's a direct answer
                    final_response = response
            token_usage = TokenUsage(
                completion_tokens=completion_tokens,
                prompt_tokens=prompt_tokens,
                total_tokens=total_tokens,
            )
            # If tool calls were returned, execute them
            if function_calls:
                await self._manage_function_calls(function_calls, chat_history, kernel)

                # Make a recursive call to get the final response from the LLM
                recursive_response = await self.recursion_invoke(
                    inputs=chat_history,
                    session_id=session_id,
                    task_id=task_id,
                    request_id=request_id,
                )
                return recursive_response

            # No tool calls, return the direct response
            if final_response is None:
                logger.exception("No response received from LLM")
                raise AgentInvokeException("No response received from LLM")
        except hitl_manager.HitlInterventionRequired as hitl_exc:
            return await self._manage_hitl_exception(
                agent_task, session_id, task_id, request_id, hitl_exc.function_calls, chat_history
            )

        except Exception as e:
            logger.exception(
                f"Error invoking {self.name}:{self.version}"
                f"for Session ID {session_id}, Task ID {task_id},"
                f"Request ID {request_id}, Error message: {str(e)}",
                exc_info=True,
            )
            raise AgentInvokeException(
                f"Error invoking {self.name}:{self.version}"
                f"for Session ID {session_id}, Task ID {task_id},"
                f" Request ID {request_id}, Error message: {str(e)}"
            ) from e

        # Persist and return response
        return await self.prepare_agent_response(
            agent_task, request_id, final_response, token_usage, extra_data_collector
        )

    async def recursion_invoke_stream(
        self, inputs: ChatHistory, session_id: str, task_id: str, request_id: str
    ) -> AsyncIterable[TealAgentsResponse | TealAgentsPartialResponse | HitlResponse]:
        chat_history = inputs
        agent_task = await self.state.load_by_request_id(request_id)
        if not agent_task:
            raise PersistenceLoadError(f"Agent task with ID {task_id} not found in state.")

        user_id = agent_task.user_id
        extra_data_collector = ExtraDataCollector()
        agent = self.agent_builder.build_agent(self.config.get_agent(), extra_data_collector, user_id=user_id)
        agent = await self.agent_builder.build_agent(self.config.get_agent(), extra_data_collector)

        # Load MCP plugins after agent construction to avoid async gap
        if self.config.get_agent().mcp_servers:
            await self.agent_builder.kernel_builder.load_mcp_plugins(
                self.config.get_agent().mcp_servers,
                agent.agent.kernel,
                user_id,
                session_id
            )

        # Prepare metadata
        final_response = []
        completion_tokens: int = 0
        prompt_tokens: int = 0
        total_tokens: int = 0

        try:
            kernel = agent.agent.kernel
            arguments = agent.agent.arguments
            kernel_configs = kernel.select_ai_service(
                arguments=arguments, type=ChatCompletionClientBase
            )
            chat_completion_service, settings = kernel_configs
            assert isinstance(chat_completion_service, ChatCompletionClientBase)

            all_responses = []
            # Stream the initial response from the LLM
            response_list = []
            responses = await chat_completion_service.get_chat_message_contents(
                chat_history=chat_history,
                settings=settings,
                kernel=kernel,
                arguments=arguments,
            )
            for response_chunk in responses:
                chat_history.add_message(response_chunk)
                response_list.append(response_chunk)

            for response in response_list:
                all_responses.append(response)
                # Calculate usage metrics
                call_usage = get_token_usage_for_response(agent.get_model_type(), response)
                completion_tokens += call_usage.completion_tokens
                prompt_tokens += call_usage.prompt_tokens
                total_tokens += call_usage.total_tokens

                if response.content:
                    try:
                        # Attempt to parse as ExtraDataPartial
                        extra_data_partial: ExtraDataPartial = ExtraDataPartial.new_from_json(
                            response.content
                        )
                        extra_data_collector.add_extra_data_items(extra_data_partial.extra_data)
                    except Exception:
                        if len(response.content) > 0:
                            # Handle and return partial response
                            final_response.append(response.content)
                            yield TealAgentsPartialResponse(
                                session_id=session_id,
                                task_id=task_id,
                                request_id=request_id,
                                output_partial=response.content,
                                source=f"{self.name}:{self.version}",
                            )

            token_usage = TokenUsage(
                completion_tokens=completion_tokens,
                prompt_tokens=prompt_tokens,
                total_tokens=total_tokens,
            )
            # Aggregate the full response to check for tool calls
            if not all_responses:
                return

            full_completion: StreamingChatMessageContent = reduce(lambda x, y: x + y, all_responses)
            function_calls = [
                item for item in full_completion.items if isinstance(item, FunctionCallContent)
            ]

            # If tool calls are present, execute them
            if function_calls:
                await self._manage_function_calls(function_calls, chat_history, kernel)
                # Make a recursive call to get the final streamed response
                async for final_response_chunk in self.recursion_invoke_stream(
                    chat_history, session_id, task_id, request_id
                ):
                    yield final_response_chunk
                return
        except hitl_manager.HitlInterventionRequired as hitl_exc:
            yield await self._manage_hitl_exception(
                agent_task, session_id, task_id, request_id, hitl_exc.function_calls, chat_history
            )
            return

        except Exception as e:
            logger.exception(
                f"Error invoking stream for {self.name}:{self.version} "
                f"for Session ID {session_id}, Task ID {task_id},"
                f" Request ID {request_id}, Error message: {str(e)}",
                exc_info=True,
            )
            raise AgentInvokeException(
                f"Error invoking stream for {self.name}:{self.version}"
                f"for Session ID {session_id}, Task ID {task_id},"
                f"Request ID {request_id}, Error message: {str(e)}"
            ) from e

        # # Persist and return response
        yield await self.prepare_agent_response(
            agent_task, request_id, final_response, token_usage, extra_data_collector
        )<|MERGE_RESOLUTION|>--- conflicted
+++ resolved
@@ -41,13 +41,9 @@
 logger = logging.getLogger(__name__)
 
 class TealAgentsV1Alpha1Handler(BaseHandler):
-<<<<<<< HEAD
     # Track whether MCP discovery has been performed (class-level)
     _mcp_discovery_initialized = False
     _mcp_discovery_lock = None
-
-    def __init__(self, config: BaseConfig, app_config: AppConfig, agent_builder: AgentBuilder):
-=======
     def __init__(
         self,
         config: BaseConfig,
@@ -55,7 +51,6 @@
         agent_builder: AgentBuilder,
         state_manager: TaskPersistenceManager,
     ):
->>>>>>> b9dc3ee7
         self.version = config.version
         self.name = config.name
         if hasattr(config, "spec"):
